#!/usr/bin/env python
#       
# License: BSD
#   https://raw.github.com/robotics-in-concert/rocon_multimaster/master/multimaster_client/rocon_gateway_sync/LICENSE 
#

import socket
import time
import re
import itertools
import json

import roslib; roslib.load_manifest('rocon_gateway_sync')
import rospy
import rosgraph
from std_msgs.msg import Empty

from watcher_thread import WatcherThread
from .hub import Hub
from .ros_manager import ROSManager

'''
    The roles of GatewaySync is below
    1. communicate with ros master using xml rpc node
    2. communicate with redis server
'''

class GatewaySync(object):
    '''
    The gateway between ros system and redis server
    '''

    def __init__(self, name):
        self.unresolved_name = name # This gets used to build unique names after connection to the hub
        self.unique_name = None
        self.master_uri = None
        self.is_connected = False

        self.hub = Hub(self.processUpdate, self.unresolved_name)
        self.ros_manager = ROSManager()
        self.master_uri = self.ros_manager.getMasterUri()

        # create a thread to clean-up unavailable topics
        self.watcher_thread = WatcherThread(self)

        # create a whitelist of named topics and services for public
        self.public_topic_whitelist = list()
        self.public_topic_blacklist = list()
        self.public_service_whitelist = list()
        self.public_service_blacklist = list()

        # create a whitelist/blacklist of named topics and services for flipped
        self.flipped_topic_whitelist = dict()
        self.flipped_service_whitelist = dict()
        self.flip_public_topics = set()

        #create a list of flipped triples
        self.flipped_interface_list = dict()

    def connectToHub(self,ip,port):
        try:
<<<<<<< HEAD
            self.redis_manager.connect(ip,port)
            self.unique_name = self.redis_manager.registerClient(self.masterlist,self.index,self.update_topic)
            print "Obtained unique name: " + self.unique_name
            self.connected = True
=======
            self.hub.connect(ip,port)
            self.unique_name = self.hub.registerGateway()
            self.is_connected = True
>>>>>>> 72922ef5
        except Exception as e:
            print str(e)
            return False
        return True

    ##########################################################################
    # Public Interface Methods
    ##########################################################################
    
    def advertise(self,list):
        '''
        Adds a connection (topic/service/action) to the public
        interface.
        
        - adds to the ros manager so it can watch for changes
        - adds to the hub so it can be pulled by remote gateways
        
        @param list : list of connection representations (usually triples)
        '''
        if not self.is_connected:
            rospy.logerr("Gateway : not connected to a hub.")
            return False, []
        try:
            for l in list:
                if self.ros_manager.addPublicInterface(l):
                    print "Adding connection: " + str(l)
                    self.hub.advertise(l)

        except Exception as e:
            print str(e)
            return False, []

        return True, []
        
    def addPublicTopicByName(self,topic):
        list = self.getTopicString([topic])
        return self.advertise(list)

    def addNamedTopics(self, list):
        print "Adding named topics: " + str(list)
        self.public_topic_whitelist.extend(list)
        return True, []

    def getTopicString(self,list):
        l = [] 
        for topic in list:
            topicinfo = self.ros_manager.getTopicInfo(topic)
            
            # there may exist multiple publisher
            for info in topicinfo:
                l.append(topic+","+info)
        return l

    def removePublicTopics(self,list):
        if not self.is_connected:
            print "It is not connected to Server"
            return False, []

        '''
            this also stop publishing topic to remote server
        '''
#self.hub.removeMembers(key,list)
        key = self.unique_name + ":topic"
        for l in list:
            if self.ros_manager.removePublicInterface("topic",l):
                print "Removing topic : " + l
                self.hub.removeMembers(key,l)

<<<<<<< HEAD
        #self.redis_manager.sendMessage(self.update_topic,"update-removing")
=======
        self.hub.broadcastTopicUpdate("update-removing")
>>>>>>> 72922ef5
        return True, []

    def removePublicTopicByName(self,topic):
        # remove topics that exist, but are no longer part of the public interface
        list = self.getTopicString([topic])
        return self.removePublicTopics(list)

    def removeNamedTopics(self, list):
        print "Removing named topics: " + str(list)
        self.public_topic_whitelist[:] = [x for x in self.public_topic_whitelist if x not in list]
        return True, []

    def addPublicServiceByName(self,service):
        list = self.getServiceString([service])
        return self.advertise(list)

    def addNamedServices(self, list):
        print "Adding named services: " + str(list)
        self.public_service_whitelist.extend(list)
        return True, []

    def getServiceString(self,list):
        list_with_node_ip = []
        for service in list:
            #print service
            srvinfo = self.ros_manager.getServiceInfo(service)
            list_with_node_ip.append(service+","+srvinfo)
        return list_with_node_ip


    def removePublicService(self,list):
        if not self.is_connected:
            print "It is not connected to Server"
            return False, []

        key = self.unique_name + ":service"
        for l in list:
            if self.ros_manager.removePublicInterface("service",l):
                print "Removing service : " + l
                self.hub.removeMembers(key,l)

        return True, []

    def removePublicServiceByName(self,service):
        # remove available services that should no longer be on the public interface
        list = self.getServiceString([service])
        return self.removePublicService(list)

    def removeNamedServices(self, list):
        print "Removing named services: " + str(list)
        self.public_service_whitelist[:] = [x for x in self.public_service_whitelist if x not in list]
        return True, []

    def addPublicInterfaceByName(self, identifier, name):
        print "apin"
        if identifier == "topic":
            self.addPublicTopicByName(name)
        elif identifier == "service":
            self.addPublicServiceByName(name)

    def removePublicInterface(self,identifier,string):
        if identifier == "topic":
            self.removePublicTopics([string])
        elif identifier == "service":
            self.removePublicService([string])

    def removePublicInterfaceByName(self,identifier,name):
        print "rpin"
        if identifier == "topic":
            self.removePublicTopicByName(name)
        elif identifier == "service":
            self.removePublicServiceByName(name)

    def requestForeignTopic(self,list): 

        try:
            for line in list:
                topic, topictype, node_xmlrpc_uri = line.split(",")
                topic = self.reshapeTopic(topic)
                node_xmlrpc_uri = self.reshapeUri(node_xmlrpc_uri)
                if self.ros_manager.registerTopic(topic,topictype,node_xmlrpc_uri):
                    print "Adding foreign topic: " + line
        except Exception as e:
            print "In requestForeignTopic"
            raise
        
        return True, []

    def requestForeignService(self,list): 
        try:
            for line in list:
                service, service_api, node_xmlrpc_uri = line.split(",")
                service = self.reshapeTopic(service)
                service_api = self.reshapeUri(service_api)
                node_xmlrpc_uri = self.reshapeUri(node_xmlrpc_uri)
                if self.ros_manager.registerService(service,service_api,node_xmlrpc_uri):
                    print "Adding foreign service: " + line
        except Exception as e:
            print "In requestForeignService"
            raise
        
        return True, []

    def unregisterForeignTopic(self,list):
        try:
            for line in list:
                print line
                topic, topictype, node_xmlrpc_uri = line.split(",")
                topic = self.reshapeTopic(topic)
                node_xmlrpc_uri = self.reshapeUri(node_xmlrpc_uri)
                if self.ros_manager.unregisterTopic(topic,topictype,node_xmlrpc_uri):
                    print "Removing foreign topic: " + line
        except Exception as e:
            print "In unregisterForeignTopic"
            raise
            
        return True, []

    def unregisterForeignService(self,list):
        try:
            for line in list:
                service, service_api, node_xmlrpc_uri = line.split(",")
                service = self.reshapeTopic(service)
                service_api = self.reshapeUri(service_api)
                node_xmlrpc_uri = self.reshapeUri(node_xmlrpc_uri)
                if self.ros_manager.unregisterService(service,service_api,node_xmlrpc_uri):
                    print "Removing foreign service: " + line
        except Exception as e:
            print "In Unregister Foreign Service"
            raise
        
        return True, []

    def flipout(self,cmd,channel,list):
        cmd = json.dumps([cmd,self.unique_name] + list)

        try:
            self.redis_manager.sendMessage(channel,cmd)
        except Exception as e:
            return False

        return True

    def flipoutTopic(self,list):
        # list[0] # of channel
        # list[1:list[0]] is channels
        # rest of them are fliping topics
        try:
            num = int(list[0])
            channels = list[1:num+1]
            topics = list[num+1:len(list)]
            if num == 0 or len(topics) == 0:
                return False, []

            for chn in channels:
                print "Flipping out topics: " + str(topics) + " to " + chn
                self.flipout("flipouttopic",chn,topics)
        except:
            return False, []

        return True, []

    def addNamedFlippedTopics(self, list):
        # list[0] # of channel
        # list[1:list[0]] is channels
        # rest of them are fliping topics
        num = int(list[0])
        channels = list[1:num+1]
        topics = list[num+1:len(list)]
        print "Adding named topics to flip: " + str(list)
        for chn in channels:
            if chn not in self.flipped_topic_whitelist:
                self.flipped_topic_whitelist[chn] = set()
            self.flipped_topic_whitelist[chn].update(set(topics))
        return True, []

    def addFlippedTopicByName(self,clients,name):
        topic_triples = self.getTopicString([name])
        for client in clients:
            if client not in self.flipped_interface_list:
                self.flipped_interface_list[client] = set()
            add_topic_triples = [x for x in topic_triples if x not in self.flipped_interface_list[client]]
            self.flipped_interface_list[client].update(set(add_topic_triples))
            topic_list = list(itertools.chain.from_iterable([[1, client], add_topic_triples]))
            self.flipoutTopic(topic_list)

    def removeFlippedTopic(self,list):
        # list[0] # of channel
        # list[1:list[0]] is channels
        # rest of them are fliping topics
        try:
            num = int(list[0])
            channels = list[1:num+1]
            topics = list[num+1:len(list)]
            if num == 0 or len(topics) == 0:
                return False, []

            for chn in channels:
                print "Removing fipped out topics: " + str(topics) + " to " + chn
                self.flipout("removeflippedtopic",chn,topics)
        except:
            return False, []

        return True, []

    def removeFlippedTopicByName(self,clients,name):
        topic_triples = self.getTopicString([name])
        for client in clients:
            if client not in self.flipped_interface_list:
                continue
            delete_topic_triples = [x for x in topic_triples if x in self.flipped_interface_list[client]]
            self.flipped_interface_list[client].difference_update(set(delete_topic_triples))
            topic_list = list(itertools.chain.from_iterable([[1, client], delete_topic_triples]))
            self.removeFlippedTopic(topic_list)

    def removeNamedFlippedTopics(self,list):
        # list[0] # of channel
        # list[1:list[0]] is channels
        # rest of them are fliping topics
        num = int(list[0])
        channels = list[1:num+1]
        topics = list[num+1:len(list)]
        print "removing named topics from flip: " + str(list)
        for chn in channels:
            if chn in self.flipped_topic_whitelist:
                self.flipped_topic_whitelist[chn].difference_update(set(topics))
        return True, []

    def flipoutService(self,list):
        # list[0] # of channel
        # list[1:list[0]] is channels
        # rest of them are fliping services
        try:
            num = int(list[0])
            channels = list[1:num+1]
            services = list[num+1:len(list)]
            if num == 0 or len(services) == 0:
                return False, []

            for chn in channels:
                print "Flipping out services: " + str(services) + " to " + chn
                self.flipout("flipoutservice",chn,services)
        except Exception as e:
            print str(e)
            return False, []
        return True, []

    def addFlippedServiceByName(self,clients,name):
        service_triples = self.getServiceString([name])
        for client in clients:
            if client not in self.flipped_interface_list:
                self.flipped_interface_list[client] = set()
            add_service_triples = [x for x in service_triples if x not in self.flipped_interface_list[client]]
            self.flipped_interface_list[client].update(set(add_service_triples))
            service_list = list(itertools.chain.from_iterable([[1, client], add_service_triples]))
            self.flipoutService(service_list)

    def addNamedFlippedServices(self, list):
        # list[0] # of channel
        # list[1:list[0]] is channels
        # rest of them are fliping services
        num = int(list[0])
        channels = list[1:num+1]
        services = list[num+1:len(list)]
        print "Adding named services to flip: " + str(list)
        for chn in channels:
            if chn not in self.flipped_service_whitelist:
                self.flipped_service_whitelist[chn] = set()
            self.flipped_service_whitelist[chn].update(set(services))
        return True, []

    def removeFlippedService(self,list):
        # list[0] # of channel
        # list[1:list[0]] is channels
        # rest of them are fliping services
        try:
            num = int(list[0])
            channels = list[1:num+1]
            services = list[num+1:len(list)]
            if num == 0 or len(services) == 0:
                return False, []

            for chn in channels:
                print "Removing flipped out services: " + str(services) + " to " + chn
                self.flipout("removeflippedservice",chn,services)
        except Exception as e:
            print str(e)
            return False, []
        return True, []

    def removeFlippedServiceByName(self,clients,name):
        service_triples = self.getServiceString([name])
        for client in clients:
            if client not in self.flipped_interface_list:
                continue
            delete_service_triples = [x for x in service_triples if x in self.flipped_interface_list[client]]
            self.flipped_interface_list[client].difference_update(set(delete_service_triples))
            service_list = list(itertools.chain.from_iterable([[1, client], delete_service_triples]))
            self.removeFlippedService(service_list)

    def removeNamedFlippedServices(self,list):
        # list[0] # of channel
        # list[1:list[0]] is channels
        # rest of them are fliping services
        num = int(list[0])
        channels = list[1:num+1]
        services = list[num+1:len(list)]
        print "removing named services from flip: " + str(list)
        for chn in channels:
            if chn in self.flipped_service_whitelist:
                self.flipped_service_whitelist[chn].difference_update(set(services))
        return True, []

    def addFlippedInterfaceByName(self,identifier,clients,name):
        if identifier == 'topic':
            self.addFlippedTopicByName(clients,name)
        elif identifier == 'service':
            self.addFlippedServiceByName(clients,name)

    def removeFlippedInterfaceByName(self,identifier,clients,name):
        if identifier == 'topic':
            self.removeFlippedTopicByName(clients,name)
        elif identifier == 'service':
            self.removeFlippedServiceByName(clients,name)

    def flipAll(self,list):
        #list is channels
        for chn in list:
            if chn not in self.flipped_topic_whitelist:
              self.flipped_topic_whitelist[chn] = set()
            if chn not in self.flipped_service_whitelist:
              self.flipped_service_whitelist[chn] = set()
            self.flipped_topic_whitelist[chn].add('.*')
            self.flipped_service_whitelist[chn].add('.*')
            if chn in self.flip_public_topics:
                self.flip_public_topics.remove(chn)
        return True, []

    def flipAllPublic(self,list):
        #list is channels
        for chn in list:
            if chn in self.flipped_topic_whitelist:
              self.flipped_topic_whitelist[chn].remove('.*')
            if chn not in self.flipped_service_whitelist:
              self.flipped_service_whitelist[chn].remove('.*')
            self.flip_public_topics.add(chn)
        return True, []

    def flipListOnly(self,list):
        #list is channels
        for chn in list:
            if chn in self.flipped_topic_whitelist:
              self.flipped_topic_whitelist[chn].remove('.*')
            if chn not in self.flipped_service_whitelist:
              self.flipped_service_whitelist[chn].remove('.*')
            if chn in self.flip_public_topics:
                self.flip_public_topics.remove(chn)
        return True, []

    def makeAllPublic(self,list):
        print "Dumping all non-blacklisted interfaces"
        self.public_topic_whitelist.append('.*')
        self.public_service_whitelist.append('.*')
        return True, []

    def removeAllPublic(self,list):
        print "Resuming dump of explicitly whitelisted interfaces"
        self.public_topic_whitelist[:] = [x for x in self.public_topic_whitelist if x != '.*']
        self.public_service_whitelist[:] = [x for x in self.public_service_whitelist if x != '.*']
        return True, []

    def allowInterface(self,name,whitelist,blacklist):
        in_whitelist = False
        in_blacklist = False
        for x in whitelist:
            if re.match(x, name):
                in_whitelist = True
                break
        for x in blacklist:
            if re.match(x, name):
                in_blacklist = True
                break

        return in_whitelist and (not in_blacklist)

    def allowInterfaceInPublic(self,identifier,name):
        if identifier == 'topic':
            whitelist = self.public_topic_whitelist
            blacklist = self.public_topic_blacklist
        else:
            whitelist = self.public_service_whitelist
            blacklist = self.public_service_blacklist
        return self.allowInterface(name,whitelist,blacklist)

    def allowInterfaceInFlipped(self,identifier,client,name):
        if client in self.flip_public_topics:
          return self.allowInterfaceInPublic(identifier,name)

        if identifier == 'topic':
            if client not in self.flipped_topic_whitelist:
                return False
            whitelist = self.flipped_topic_whitelist[client]
            blacklist = self.public_topic_blacklist
        else:
            if client not in self.flipped_service_whitelist:
                return False
            whitelist = self.flipped_service_whitelist[client]
            blacklist = self.public_service_blacklist
        return self.allowInterface(name,whitelist,blacklist)

    def getFlippedClientList(self,identifier,name):
        if identifier == 'topic':
            list = self.flipped_topic_whitelist
        else:
            list = self.flipped_service_whitelist

        return [chn for chn in list if self.allowInterfaceInFlipped(identifier,chn,name)], [chn for chn in list if not self.allowInterfaceInFlipped(identifier,chn,name)]

    def reshapeUri(self,uri):
        if uri[len(uri)-1] is not '/':
            uri = uri + '/'
        return uri

    def reshapeTopic(self,t):
        if t[0] is not '/':
            t = '/' + t
        return t

    def clearServer(self):
        self.hub.unregisterGateway(self.unique_name)
        self.ros_manager.clear()

    def processUpdate(self,msg):
        '''
          Used as a callback for incoming requests on redis pubsub channels.
          It gets assigned to RedisManager.callback.
        '''

        try:
            msg = json.loads(msg)
            cmd = msg[0]
            provider = msg[1]
            rest = msg[2:len(msg)]

            if not self.validateWhiteList(provider):
                print str(msg) + "couldn't pass the white list validation"
                return

            if cmd == "flipouttopic":
                self.requestForeignTopic(rest)
            elif cmd == "flipoutservice":
                self.requestForeignService(rest)
            elif cmd == "removeflippedtopic":
                self.unregisterForeignTopic(rest)
            elif cmd == "removeflippedservice":
                self.unregisterForeignService(rest)
            elif cmd == "update":
                # print "HERE"
                # print str(rest)
                pass
            else:
                print "error"
        except:
            print "Wrong Message : " + str(msg)

<<<<<<< HEAD
=======
    def flipout(self,cmd,channel,list):
        cmd = cmd + "-" + self.unique_name
        for tinfo in list:
            cmd = cmd + "-" + tinfo

        try:
            self.hub.sendMessage(channel,cmd)
        except Exception as e:
            return False

        return True
>>>>>>> 72922ef5

    def validateWhiteList(self,provider):
        # There is no validation method yet
#print str(provider)

        return True

    def post(self,msg):
        command, key, member = msg 

#print "Posting : " + str(msg)
        try:
            if command == "addmember":
                self.hub.addMembers(key,member)
            elif command == "removemember":
                self.hub.removeMembers(key,member)
            elif command == "getmembers":
                member_list = self.hub.getMembers(key)
                return True, member_list
            else:
                print "Error Wrong command %s",command
        except Exception as e:
            print str(e)
            return False, []

        return True, []

    def getInfo(self):
        return self.unique_name<|MERGE_RESOLUTION|>--- conflicted
+++ resolved
@@ -59,16 +59,10 @@
 
     def connectToHub(self,ip,port):
         try:
-<<<<<<< HEAD
-            self.redis_manager.connect(ip,port)
-            self.unique_name = self.redis_manager.registerClient(self.masterlist,self.index,self.update_topic)
-            print "Obtained unique name: " + self.unique_name
-            self.connected = True
-=======
             self.hub.connect(ip,port)
             self.unique_name = self.hub.registerGateway()
+            print "Obtained unique name: " + self.unique_name
             self.is_connected = True
->>>>>>> 72922ef5
         except Exception as e:
             print str(e)
             return False
@@ -137,11 +131,7 @@
                 print "Removing topic : " + l
                 self.hub.removeMembers(key,l)
 
-<<<<<<< HEAD
-        #self.redis_manager.sendMessage(self.update_topic,"update-removing")
-=======
         self.hub.broadcastTopicUpdate("update-removing")
->>>>>>> 72922ef5
         return True, []
 
     def removePublicTopicByName(self,topic):
@@ -279,7 +269,7 @@
         cmd = json.dumps([cmd,self.unique_name] + list)
 
         try:
-            self.redis_manager.sendMessage(channel,cmd)
+            self.hub.sendMessage(channel,cmd)
         except Exception as e:
             return False
 
@@ -607,21 +597,6 @@
         except:
             print "Wrong Message : " + str(msg)
 
-<<<<<<< HEAD
-=======
-    def flipout(self,cmd,channel,list):
-        cmd = cmd + "-" + self.unique_name
-        for tinfo in list:
-            cmd = cmd + "-" + tinfo
-
-        try:
-            self.hub.sendMessage(channel,cmd)
-        except Exception as e:
-            return False
-
-        return True
->>>>>>> 72922ef5
-
     def validateWhiteList(self,provider):
         # There is no validation method yet
 #print str(provider)
