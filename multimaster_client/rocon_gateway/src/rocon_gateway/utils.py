#!/usr/bin/env python
#       
# License: BSD
#   https://raw.github.com/robotics-in-concert/rocon_multimaster/master/multimaster_client/rocon_gateway/LICENSE 
#

##############################################################################
# Imports
##############################################################################

import json
import collections
#from gateway_comms.msg import Connection as ConnectionMsg
from gateway_comms.msg import Connection

##############################################################################
# Constants
##############################################################################

connection_types = frozenset([Connection.PUBLISHER, Connection.SUBSCRIBER, Connection.SERVICE, Connection.ACTION_CLIENT, Connection.ACTION_SERVER])

##############################################################################
# Ros string utilities
##############################################################################

def reshapeUri(uri):
    '''
      Correct human vagarities, make sure the string always ends with a '/'.
      
      @param uri: a simple uri
      @type  uri: str
      @return: uri string with a trailing slash
      @rtype: str
    '''
    if uri[len(uri)-1] is not '/':
        uri = uri + '/'
    return uri

def reshapeTopic(t):
    '''
      Correct human vagarities, make sure the topic name always starts with a '/'.
      
      @param t: a simple topic name
      @type  t: str
      @return: properly namespaced topic string
      @rtype: str
    '''
    if t[0] is not '/':
        t = '/' + t
    return t

##############################################################################
# Connections - usually our wierd triple style string representations.
##############################################################################

<<<<<<< HEAD
class Connection(ConnectionMsg):
    '''
      Hashable wrapper around the connection message 
    '''
    def __init__(self, type, name, node, uri, service_api = None, topic_type = None):
        self.type = type
        self.name = name
        self.node = node
        self.uri = uri
        if not service_api:
            service_api = ''
        self.service_api = service_api
        if not topic_type:
            topic_type = ''
        self.topic_type = topic_type
    
    # Need these for hashable containers (like sets), ugh!
    def __eq__(self, other):
        if isinstance(other, self.__class__):
            return self.__dict__ == other.__dict__
        else:
            return False
    
    def __ne__(self, other):
        return not self.__eq__(other)
    
    def __hash__(self):
        return hash(self.type) ^ hash(self.name) ^ hash(self.node) ^ hash(self.uri) ^ hash(self.service_api) ^ hash(self.topic_type)
    
    def __str__(self):
        if self.type == ConnectionMsg.SERVICE:
            return '{%s, name: %s, node: %s, service_api: %s, node_uri: %s}'%(self.type,self.name,self.node,self.service_api,self.uri)
        else:
            return '{%s, name: %s, node: %s, topic_type: %s, node_uri: %s}'%(self.type,self.name,self.node,self.topic_type,self.uri)
=======
#class Connection(ConnectionMsg):
#    '''
#      Hashable wrapper around the connection message 
#    '''
#    def __init__(self, type, name, node, uri, service_api = None, topic_type = None):
#        self.type = type
#        self.name = name
#        self.node = node
#        self.uri = uri
#        if not service_api:
#            service_api = ''
#        self.service_api = service_api
#        if not topic_type:
#            topic_type = ''
#        self.topic_type = topic_type
#    
#    # Need these for hashable containers (like sets), ugh!
#    def __eq__(self, other):
#        if isinstance(other, self.__class__):
#            return self.__dict__ == other.__dict__
#        else:
#            return False
#    
#    def __ne__(self, other):
#        return not self.__eq__(other)
#    
#    def __hash__(self):
#        return hash(self.type) ^ hash(self.name) ^ hash(self.node) ^ hash(self.uri) ^ hash(self.service_api) ^ hash(self.topic_type)
#    
#    def __repr__(self):
#        if self.type == ConnectionMsg.SERVICE:
#            return '{%s, name: %s, node: %s, service_api: %s, node_uri: %s}'%(self.type,self.name,self.node,self.service_api,self.uri)
#        else:
#            return '{%s, name: %s, node: %s, topic_type: %s, node_uri: %s}'%(self.type,self.name,self.node,self.topic_type,self.uri)
>>>>>>> 6b403758

    def __repr__(self):
        return self.__str__()

    # def serializeJson(self):
    #     data = [self.type,self.name,self.uri,self.service_api,self.topic_type]
    #     return serialize(data)

    # def deserializeJson(self, string):
    #     data = deserialize(string)
    #     self.type = data[0]
    #     self.name = data[1]
    #     self.uri = data[2]
    #     self.service_api = data[3]
    #     self.topic_type = data[4]

def getConnectionTypes():
    connection_types = []
    connection_types.append(ConnectionMsg.PUBLISHER);
    connection_types.append(ConnectionMsg.SUBSCRIBER);
    connection_types.append(ConnectionMsg.SERVICE);
    connection_types.append(ConnectionMsg.ACTION_SERVER);
    connection_types.append(ConnectionMsg.ACTION_CLIENT);
    return connection_types

##########################################################################
# Json serialization/deserialization Functions
##########################################################################

def convert(data):
    '''
      Convert unicode to standard string (Not sure how necessary this is)
      http://stackoverflow.com/questions/1254454/fastest-way-to-convert-a-dicts-keys-values-from-unicode-to-str
    '''
    if isinstance(data, unicode):
        return str(data)
    elif isinstance(data, collections.Mapping):
        return dict(map(convert, data.iteritems()))
    elif isinstance(data, collections.Iterable):
        return type(data)(map(convert, data))
    else:
        return data

def serialize(data):
    return json.dumps(data)

def deserialize(str_msg):
    return convert(json.loads(str_msg))

##########################################################################
# Other Utilities
##########################################################################

def createEmptyConnectionTypeDictionary():
    '''
      Used to initialise a dictionary with connection type keys 
      and empty lists. 
    '''
    dic = {}
    for type in connection_types:
        dic[type] = []
    return dic<|MERGE_RESOLUTION|>--- conflicted
+++ resolved
@@ -10,7 +10,7 @@
 
 import json
 import collections
-#from gateway_comms.msg import Connection as ConnectionMsg
+#from gateway_comms.msg import Connection as Connection
 from gateway_comms.msg import Connection
 
 ##############################################################################
@@ -53,100 +53,13 @@
 # Connections - usually our wierd triple style string representations.
 ##############################################################################
 
-<<<<<<< HEAD
-class Connection(ConnectionMsg):
-    '''
-      Hashable wrapper around the connection message 
-    '''
-    def __init__(self, type, name, node, uri, service_api = None, topic_type = None):
-        self.type = type
-        self.name = name
-        self.node = node
-        self.uri = uri
-        if not service_api:
-            service_api = ''
-        self.service_api = service_api
-        if not topic_type:
-            topic_type = ''
-        self.topic_type = topic_type
-    
-    # Need these for hashable containers (like sets), ugh!
-    def __eq__(self, other):
-        if isinstance(other, self.__class__):
-            return self.__dict__ == other.__dict__
-        else:
-            return False
-    
-    def __ne__(self, other):
-        return not self.__eq__(other)
-    
-    def __hash__(self):
-        return hash(self.type) ^ hash(self.name) ^ hash(self.node) ^ hash(self.uri) ^ hash(self.service_api) ^ hash(self.topic_type)
-    
-    def __str__(self):
-        if self.type == ConnectionMsg.SERVICE:
-            return '{%s, name: %s, node: %s, service_api: %s, node_uri: %s}'%(self.type,self.name,self.node,self.service_api,self.uri)
-        else:
-            return '{%s, name: %s, node: %s, topic_type: %s, node_uri: %s}'%(self.type,self.name,self.node,self.topic_type,self.uri)
-=======
-#class Connection(ConnectionMsg):
-#    '''
-#      Hashable wrapper around the connection message 
-#    '''
-#    def __init__(self, type, name, node, uri, service_api = None, topic_type = None):
-#        self.type = type
-#        self.name = name
-#        self.node = node
-#        self.uri = uri
-#        if not service_api:
-#            service_api = ''
-#        self.service_api = service_api
-#        if not topic_type:
-#            topic_type = ''
-#        self.topic_type = topic_type
-#    
-#    # Need these for hashable containers (like sets), ugh!
-#    def __eq__(self, other):
-#        if isinstance(other, self.__class__):
-#            return self.__dict__ == other.__dict__
-#        else:
-#            return False
-#    
-#    def __ne__(self, other):
-#        return not self.__eq__(other)
-#    
-#    def __hash__(self):
-#        return hash(self.type) ^ hash(self.name) ^ hash(self.node) ^ hash(self.uri) ^ hash(self.service_api) ^ hash(self.topic_type)
-#    
-#    def __repr__(self):
-#        if self.type == ConnectionMsg.SERVICE:
-#            return '{%s, name: %s, node: %s, service_api: %s, node_uri: %s}'%(self.type,self.name,self.node,self.service_api,self.uri)
-#        else:
-#            return '{%s, name: %s, node: %s, topic_type: %s, node_uri: %s}'%(self.type,self.name,self.node,self.topic_type,self.uri)
->>>>>>> 6b403758
-
-    def __repr__(self):
-        return self.__str__()
-
-    # def serializeJson(self):
-    #     data = [self.type,self.name,self.uri,self.service_api,self.topic_type]
-    #     return serialize(data)
-
-    # def deserializeJson(self, string):
-    #     data = deserialize(string)
-    #     self.type = data[0]
-    #     self.name = data[1]
-    #     self.uri = data[2]
-    #     self.service_api = data[3]
-    #     self.topic_type = data[4]
-
 def getConnectionTypes():
     connection_types = []
-    connection_types.append(ConnectionMsg.PUBLISHER);
-    connection_types.append(ConnectionMsg.SUBSCRIBER);
-    connection_types.append(ConnectionMsg.SERVICE);
-    connection_types.append(ConnectionMsg.ACTION_SERVER);
-    connection_types.append(ConnectionMsg.ACTION_CLIENT);
+    connection_types.append(Connection.PUBLISHER);
+    connection_types.append(Connection.SUBSCRIBER);
+    connection_types.append(Connection.SERVICE);
+    connection_types.append(Connection.ACTION_SERVER);
+    connection_types.append(Connection.ACTION_CLIENT);
     return connection_types
 
 ##########################################################################
