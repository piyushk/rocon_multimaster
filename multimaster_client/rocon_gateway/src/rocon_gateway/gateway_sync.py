--- conflicted
+++ resolved
@@ -213,34 +213,9 @@
         return response
 
     ##########################################################################
-    # Incoming commands from remote gateways
-    ##########################################################################
-
-    def processRemoteGatewayRequest(self,command, registration):
-        '''
-          Used as a callback for incoming requests on redis pubsub channels.
-          It gets assigned to RedisManager.callback.
-        '''
-        if command == "flip":
-            rospy.loginfo("Gateway : received a flip request [%s,%s,%s,%s,%s]"%(registration.remote_gateway,registration.local_name,registration.type,registration.type_info,registration.xmlrpc_uri))
-            # probably not necessary as the flipping gateway will already check this
-            if not registration in self.flipped_interface.registrations[registration.type]:
-                new_registration = self.master.register(registration)
-                if new_registration:
-                    self.flipped_interface.registrations[registration.type].append(new_registration)
-        elif command == "unflip":
-            rospy.loginfo("Gateway : received an unflip request [%s,%s,%s,%s,%s]"%(registration.remote_gateway,registration.local_name,registration.type,registration.type_info,registration.xmlrpc_uri))
-            existing_registration = self.flipped_interface.findRegistrationMatch(registration)
-            if existing_registration:
-                self.master.unregister(existing_registration)
-                self.flipped_interface.registrations[existing_registration.type].remove(existing_registration)
-        else:
-            rospy.logerr("Gateway : received unknown command [%s:%s]"%(command,gateway))
-
-    ##########################################################################
-    # Others - what are we using and what not?
-    ##########################################################################
-   
+    # Public Interface utility functions
+    ##########################################################################
+
     def updatePublicInterface(self):
         ''' 
           Process the list of local connections and check against 
@@ -264,664 +239,47 @@
                 self.hub.unadvertise(connection)
         return public_interface
 
-<<<<<<< HEAD
-    def addPublicTopicByName(self,topic):
-        list = self.getTopicString([topic])
-        return self.advertise(list)
-
-    def addNamedTopics(self, list):
-        print "Adding named topics: " + str(list)
-        self.public_topic_whitelist.extend(list)
-        return True, []
-
-    def getTopicString(self,list):
-        l = []
-        for topic in list:
-            try:
-                topicinfo = self.master.getTopicInfo(topic)
-            
-                # there may exist multiple publisher
-                for info in topicinfo:
-                    l.append(topic+","+info)
-            except:
-                print "Error while looking up topic. Perhaps topic does not exist"
-        return l
-
-    def removePublicTopicByName(self,topic):
-        # remove topics that exist, but are no longer part of the public interface
-        list = self.getTopicString([topic])
-        return self.unadvertise(list)
-
-    def removeNamedTopics(self, list):
-        print "Removing named topics: " + str(list)
-        self.public_topic_whitelist[:] = [x for x in self.public_topic_whitelist if x not in list]
-        return True, []
-
-    def addPublicServiceByName(self,service):
-        list = self.getServiceString([service])
-        return self.advertise(list)
-
-    def addNamedServices(self, list):
-        print "Adding named services: " + str(list)
-        self.public_service_whitelist.extend(list)
-        return True, []
-
-    def getServiceString(self,list):
-        list_with_node_ip = []
-        for service in list:
-            #print service
-            try:
-                srvinfo = self.master.getServiceInfo(service)
-                list_with_node_ip.append(service+","+srvinfo)
-            except:
-                print "Error obtaining service info. Perhaps service does not exist?"
-        return list_with_node_ip
-
-
-    def removePublicServiceByName(self,service):
-        # remove available services that should no longer be on the public interface
-        list = self.getServiceString([service])
-        return self.unadvertise(list)
-
-    def removeNamedServices(self, list):
-        print "Removing named services: " + str(list)
-        self.public_service_whitelist[:] = [x for x in self.public_service_whitelist if x not in list]
-        return True, []
-
-    def addPublicInterfaceByName(self, identifier, name):
-        if identifier == "topic":
-            self.addPublicTopicByName(name)
-        elif identifier == "service":
-            self.addPublicServiceByName(name)
-
-    def removePublicInterfaceByName(self,identifier,name):
-        if identifier == "topic":
-            self.removePublicTopicByName(name)
-        elif identifier == "service":
-            self.removePublicServiceByName(name)
-=======
-    ##########################################################################
-    # Flip Interface Methods [Depracating]
-    ##########################################################################
-
-#    def unflip(self,gateways,list):
-#        '''
-#        Removes flipped connection (topic/service/action) to a foreign gateway
-#
-#        @param gateways : list of gateways to flip to (all if empty)
-#        @param list : list of connection representations (usually stringified triples)
-#        '''
-#        if not self.is_connected:
-#            rospy.logerr("Gateway : unflip call failed [no hub connection].")
-#            return False, []
-#        if len(gateways) == 0:
-#            gateways = self.hub.listGateways()
-#        for gateway in gateways:
-#            rospy.loginfo("Gateway : removing flipped connections [%s] to gateway [%s]"%(str(list),gateway))
-#            self.hub.unflip(gateway,list)
-#        return True, []
-
-    ##########################################################################
-    # Pulling Methods
-    ##########################################################################
-
-    def pull(self,list):
-        '''
-        Registers connections (topic/service/action) on a foreign gateway's
-        public interface with the local master.
-
-        @todo - this can probably be almost passed directly back and forth form
-        the master api itself.
-
-        @param list : list of connection representations (usually stringified triples)
-        @type list of str
-        '''
-        try:
-            for l in list:
-                if self.master.register(l):
-                    rospy.loginfo("Gateway : adding foreign connection [%s]"%l)
-        except Exception as e: 
-            rospy.logerr("Gateway : %s"%str(e))
-            return False, []
-        return True, []
-
-    def unpull(self,list):
-        '''
-        Unregisters connections (topic/service/action) on a foreign gateway's
-        public interface with the local master.
-        
-        @todo - this can probably be almost passed directly back and forth form
-        the master api itself.
-
-        @param list : connection representations (usually stringified triples)
-        @type list of str
-        '''
-        try:
-            for l in list:
-                if self.master.unregister(l):
-                    rospy.loginfo("Gateway : removed foreign connection [%s]"%l)
-        except Exception as e: 
-            rospy.logerr("Gateway : %s"%str(e))
-            return False, []
-        return True, []
-
-    ##########################################################################
-    # Watchlist/Blacklist modification methods
-    ##########################################################################
-
-    # (PK) MOVED TO PUBLIC INTERFACE
-    # def _initializeWatchlists(self):
-    #     '''
-    #     Initializes all watchlists (public/flip/pull) with null sets. This
-    #     function is only used to initialize the vairable names, incase the 
-    #     gateway does not setup the default lists explicityly
-    #     '''
-    #     self._public_watchlist = utils.getEmptyConnectionList()
-
-    # def _initializeBlacklists(self):
-    #     '''
-    #     Initializes all blacklists (topics/services/actions) that can never be
-    #     advertised/flipped/pulled. A blacklist supplied in /pull_all, /flip_all,
-    #     /advertise_all will be in addition to this blacklist.
-    #     '''
-    #     self._default_blacklist = utils.getEmptyConnectionList()
-    #     self._public_blacklist = utils.getEmptyConnectionList()
-    #     
-    # def setDefaultBlacklist(self, blacklist):
-    #     '''
-    #     Sets the default blacklists. This function should be called
-    #     during gateway initialization with blacklists provided through a
-    #     parameter file
-
-    #     @param blacklists : a pre-formatted blacklists dict, most likely from
-    #     @type dict of sets of tuples
-    #     '''
-    #     self._default_blacklist = blacklist
-
-    # def setPublicWatchlist(self, watchlist):
-    #     '''
-    #     Sets the default blacklists. This function should be called
-    #     during gateway initialization with blacklists provided through a
-    #     parameter file
-
-    #     @param blacklists : a pre-formatted blacklists dict, most likely from
-    #     @type dict of sets of tuples
-    #     '''
-    #     self._public_watchlist = watchlist
-
-    ###########################################################################
-    # More old stuff - Deprecating
-    ###########################################################################
-    # def oldFlipWrapper(self,list):
-    #     num = int(list[0])
-    #     gateways = list[1:num+1]
-    #     flip_list = list[num+1:len(list)]
-    #     return self.flip(gateways,flip_list)
-
-    # def oldUnflipWrapper(self,list):
-    #     num = int(list[0])
-    #     gateways = list[1:num+1]
-    #     unflip_list = list[num+1:len(list)]
-    #     return self.unflip(gateways,unflip_list)
-    #    
-    # def addPublicTopicByName(self,topic):
-    #     list = self.getTopicString([topic])
-    #     return self.advertise(list)
-
-    # def addNamedTopics(self, list):
-    #     print "Adding named topics: " + str(list)
-    #     self.public_topic_whitelist.extend(list)
-    #     return True, []
-
-    # def getTopicString(self,list):
-    #     l = []
-    #     for topic in list:
-    #         try:
-    #             topicinfo = self.master.getTopicInfo(topic)
-    #         
-    #             # there may exist multiple publisher
-    #             for info in topicinfo:
-    #                 l.append(topic+","+info)
-    #         except:
-    #             print "Error while looking up topic. Perhaps topic does not exist"
-    #     return l
-
-    # def removePublicTopicByName(self,topic):
-    #     # remove topics that exist, but are no longer part of the public interface
-    #     list = self.getTopicString([topic])
-    #     return self.unadvertise(list)
-
-    # def removeNamedTopics(self, list):
-    #     print "Removing named topics: " + str(list)
-    #     self.public_topic_whitelist[:] = [x for x in self.public_topic_whitelist if x not in list]
-    #     return True, []
-
-    # def addPublicServiceByName(self,service):
-    #     list = self.getServiceString([service])
-    #     return self.advertise(list)
-
-    # def addNamedServices(self, list):
-    #     print "Adding named services: " + str(list)
-    #     self.public_service_whitelist.extend(list)
-    #     return True, []
-
-    # def getServiceString(self,list):
-    #     list_with_node_ip = []
-    #     for service in list:
-    #         #print service
-    #         try:
-    #             srvinfo = self.master.getServiceInfo(service)
-    #             list_with_node_ip.append(service+","+srvinfo)
-    #         except:
-    #             print "Error obtaining service info. Perhaps service does not exist?"
-    #     return list_with_node_ip
-
-
-    # def removePublicServiceByName(self,service):
-    #     # remove available services that should no longer be on the public interface
-    #     list = self.getServiceString([service])
-    #     return self.unadvertise(list)
-
-    # def removeNamedServices(self, list):
-    #     print "Removing named services: " + str(list)
-    #     self.public_service_whitelist[:] = [x for x in self.public_service_whitelist if x not in list]
-    #     return True, []
-
-    # def addPublicInterfaceByName(self, identifier, name):
-    #     if identifier == "topic":
-    #         self.addPublicTopicByName(name)
-    #     elif identifier == "service":
-    #         self.addPublicServiceByName(name)
-
-    # def removePublicInterfaceByName(self,identifier,name):
-    #     if identifier == "topic":
-    #         self.removePublicTopicByName(name)
-    #     elif identifier == "service":
-    #         self.removePublicServiceByName(name)
->>>>>>> a6a39e76
-
-    def makeAllPublic(self,list):
-        print "Dumping all non-blacklisted interfaces"
-        self.public_topic_whitelist.append('.*')
-        self.public_service_whitelist.append('.*')
-        return True, []
-
-    def removeAllPublic(self,list):
-        print "Resuming dump of explicitly whitelisted interfaces"
-        self.public_topic_whitelist[:] = [x for x in self.public_topic_whitelist if x != '.*']
-        self.public_service_whitelist[:] = [x for x in self.public_service_whitelist if x != '.*']
-        return True, []
-
-    def allowInterface(self,name,whitelist,blacklist):
-        in_whitelist = False
-        in_blacklist = False
-        for x in whitelist:
-            if re.match(x, name):
-                in_whitelist = True
-                break
-        for x in blacklist:
-            if re.match(x, name):
-                in_blacklist = True
-                break
-
-        return in_whitelist and (not in_blacklist)
-
-    def allowInterfaceInPublic(self,identifier,name):
-        if identifier == 'topic':
-            whitelist = self.public_topic_whitelist
-            blacklist = self.public_topic_blacklist
+    ##########################################################################
+    # Incoming commands from remote gateways
+    ##########################################################################
+
+    def processRemoteGatewayRequest(self,command, registration):
+        '''
+          Used as a callback for incoming requests on redis pubsub channels.
+          It gets assigned to RedisManager.callback.
+        '''
+        if command == "flip":
+            rospy.loginfo("Gateway : received a flip request [%s,%s,%s,%s,%s]"%(registration.remote_gateway,registration.local_name,registration.type,registration.type_info,registration.xmlrpc_uri))
+            # probably not necessary as the flipping gateway will already check this
+            if not registration in self.flipped_interface.registrations[registration.type]:
+                new_registration = self.master.register(registration)
+                if new_registration:
+                    self.flipped_interface.registrations[registration.type].append(new_registration)
+        elif command == "unflip":
+            rospy.loginfo("Gateway : received an unflip request [%s,%s,%s,%s,%s]"%(registration.remote_gateway,registration.local_name,registration.type,registration.type_info,registration.xmlrpc_uri))
+            existing_registration = self.flipped_interface.findRegistrationMatch(registration)
+            if existing_registration:
+                self.master.unregister(existing_registration)
+                self.flipped_interface.registrations[existing_registration.type].remove(existing_registration)
         else:
-            whitelist = self.public_service_whitelist
-            blacklist = self.public_service_blacklist
-        return self.allowInterface(name,whitelist,blacklist)
-
-
-    ##########################################################################
-    # Depracating
-    ##########################################################################
-    #def pull(self,list):
-    #    '''
-    #    Registers connections (topic/service/action) on a foreign gateway's
-    #    public interface with the local master.
-    #
-    #    @todo - this can probably be almost passed directly back and forth form
-    #    the master api itself.
-    #
-    #    @param list : list of connection representations (usually stringified triples)
-    #    @type list of str
-    #    '''
-    #    try:
-    #        for l in list:
-    #            if self.master.register(l):
-    #                rospy.loginfo("Gateway : adding foreign connection [%s]"%l)
-    #    except Exception as e: 
-    #        rospy.logerr("Gateway : %s"%str(e))
-    #        return False, []
-    #    return True, []
-    #
-    #def unpull(self,list):
-    #    '''
-    #    Unregisters connections (topic/service/action) on a foreign gateway's
-    #    public interface with the local master.
-    #    
-    #    @todo - this can probably be almost passed directly back and forth form
-    #    the master api itself.
-    #
-    #    @param list : connection representations (usually stringified triples)
-    #    @type list of str
-    #    '''
-    #    try:
-    #        for l in list:
-    #            if self.master.unregister(l):
-    #                rospy.loginfo("Gateway : removed foreign connection [%s]"%l)
-    #    except Exception as e: 
-    #        rospy.logerr("Gateway : %s"%str(e))
-    #        return False, []
-    #    return True, []
-    # (PK) MOVED TO PUBLIC INTERFACE
-    # def _initializeWatchlists(self):
-    #     '''
-    #     Initializes all watchlists (public/flip/pull) with null sets. This
-    #     function is only used to initialize the vairable names, incase the 
-    #     gateway does not setup the default lists explicityly
-    #     '''
-    #     self._public_watchlist = utils.getEmptyConnectionList()
-
-    # def _initializeBlacklists(self):
-    #     '''
-    #     Initializes all blacklists (topics/services/actions) that can never be
-    #     advertised/flipped/pulled. A blacklist supplied in /pull_all, /flip_all,
-    #     /advertise_all will be in addition to this blacklist.
-    #     '''
-    #     self._default_blacklist = utils.getEmptyConnectionList()
-    #     self._public_blacklist = utils.getEmptyConnectionList()
-    #     
-    # def setDefaultBlacklist(self, blacklist):
-    #     '''
-    #     Sets the default blacklists. This function should be called
-    #     during gateway initialization with blacklists provided through a
-    #     parameter file
-
-    #     @param blacklists : a pre-formatted blacklists dict, most likely from
-    #     @type dict of sets of tuples
-    #     '''
-    #     self._default_blacklist = blacklist
-
-    # def setPublicWatchlist(self, watchlist):
-    #     '''
-    #     Sets the default blacklists. This function should be called
-    #     during gateway initialization with blacklists provided through a
-    #     parameter file
-
-    #     @param blacklists : a pre-formatted blacklists dict, most likely from
-    #     @type dict of sets of tuples
-    #     '''
-    #     self._public_watchlist = watchlist
-
+            rospy.logerr("Gateway : received unknown command [%s:%s]"%(command,gateway))
     
-#    def addNamedFlippedTopics(self, list):
-#        # list[0] # of channel
-#        # list[1:list[0]] is channels
-#        # rest of them are fliping topics
-#        num = int(list[0])
-#        channels = list[1:num+1]
-#        topics = list[num+1:len(list)]
-#        print "Adding named topics to flip: " + str(list)
-#        for chn in channels:
-#            if chn not in self.flipped_topic_whitelist:
-#                self.flipped_topic_whitelist[chn] = set()
-#            self.flipped_topic_whitelist[chn].update(set(topics))
-#        return True, []
-#
-#    def addFlippedTopicByName(self,clients,name):
-#        topic_triples = self.getTopicString([name])
-#        for client in clients:
-#            if client not in self.flipped_interface_list:
-#                self.flipped_interface_list[client] = set()
-#            add_topic_triples = [x for x in topic_triples if x not in self.flipped_interface_list[client]]
-#            self.flipped_interface_list[client].update(set(add_topic_triples))
-#            topic_list = list(itertools.chain.from_iterable([[1, client], add_topic_triples]))
-#            self.flip(topic_list)
-#
-#    def removeFlippedTopicByName(self,clients,name):
-#        topic_triples = self.getTopicString([name])
-#        for client in clients:
-#            if client not in self.flipped_interface_list:
-#                continue
-#            delete_topic_triples = [x for x in topic_triples if x in self.flipped_interface_list[client]]
-#            self.flipped_interface_list[client].difference_update(set(delete_topic_triples))
-#            topic_list = list(itertools.chain.from_iterable([[1, client], delete_topic_triples]))
-#            self.unflip(topic_list)
-#
-#    def removeNamedFlippedTopics(self,list):
-#        # list[0] # of channel
-#        # list[1:list[0]] is channels
-#        # rest of them are fliping topics
-#        num = int(list[0])
-#        channels = list[1:num+1]
-#        topics = list[num+1:len(list)]
-#        print "removing named topics from flip: " + str(list)
-#        for chn in channels:
-#            if chn in self.flipped_topic_whitelist:
-#                self.flipped_topic_whitelist[chn].difference_update(set(topics))
-#        return True, []
-#
-#    def addFlippedServiceByName(self,clients,name):
-#        service_triples = self.getServiceString([name])
-#        for client in clients:
-#            if client not in self.flipped_interface_list:
-#                self.flipped_interface_list[client] = set()
-#            add_service_triples = [x for x in service_triples if x not in self.flipped_interface_list[client]]
-#            self.flipped_interface_list[client].update(set(add_service_triples))
-#            service_list = list(itertools.chain.from_iterable([[1, client], add_service_triples]))
-#            self.flip(service_list)
-#
-#    def addNamedFlippedServices(self, list):
-#        # list[0] # of channel
-#        # list[1:list[0]] is channels
-#        # rest of them are fliping services
-#        num = int(list[0])
-#        channels = list[1:num+1]
-#        services = list[num+1:len(list)]
-#        print "Adding named services to flip: " + str(list)
-#        for chn in channels:
-#            if chn not in self.flipped_service_whitelist:
-#                self.flipped_service_whitelist[chn] = set()
-#            self.flipped_service_whitelist[chn].update(set(services))
-#        return True, []
-#
-#
-#    def removeFlippedServiceByName(self,clients,name):
-#        service_triples = self.getServiceString([name])
-#        for client in clients:
-#            if client not in self.flipped_interface_list:
-#                continue
-#            delete_service_triples = [x for x in service_triples if x in self.flipped_interface_list[client]]
-#            self.flipped_interface_list[client].difference_update(set(delete_service_triples))
-#            service_list = list(itertools.chain.from_iterable([[1, client], delete_service_triples]))
-#            self.unflip(service_list)
-#
-#    def removeNamedFlippedServices(self,list):
-#        # list[0] # of channel
-#        # list[1:list[0]] is channels
-#        # rest of them are fliping services
-#        num = int(list[0])
-#        channels = list[1:num+1]
-#        services = list[num+1:len(list)]
-#        print "removing named services from flip: " + str(list)
-#        for chn in channels:
-#            if chn in self.flipped_service_whitelist:
-#                self.flipped_service_whitelist[chn].difference_update(set(services))
-#        return True, []
-#
-#    def addFlippedInterfaceByName(self,identifier,clients,name):
-#        if identifier == 'topic':
-#            self.addFlippedTopicByName(clients,name)
-#        elif identifier == 'service':
-#            self.addFlippedServiceByName(clients,name)
-#
-#    def removeFlippedInterfaceByName(self,identifier,clients,name):
-#        if identifier == 'topic':
-#            self.removeFlippedTopicByName(clients,name)
-#        elif identifier == 'service':
-#            self.removeFlippedServiceByName(clients,name)
-#
-#    def flipAll(self,list):
-#        #list is channels
-#        for chn in list:
-#            if chn not in self.flipped_topic_whitelist:
-#              self.flipped_topic_whitelist[chn] = set()
-#            if chn not in self.flipped_service_whitelist:
-#              self.flipped_service_whitelist[chn] = set()
-#            self.flipped_topic_whitelist[chn].add('.*')
-#            self.flipped_service_whitelist[chn].add('.*')
-#            if chn in self.flip_public_topics:
-#                self.flip_public_topics.remove(chn)
-#        return True, []
-#
-#    def flipAllPublic(self,list):
-#        #list is channels
-#        for chn in list:
-#            if chn in self.flipped_topic_whitelist:
-#              self.flipped_topic_whitelist[chn].difference_update(set(['.*']))
-#            if chn in self.flipped_service_whitelist:
-#              self.flipped_service_whitelist[chn].difference_update(set(['.*']))
-#            self.flip_public_topics.add(chn)
-#        return True, []
-#
-#    def flipListOnly(self,list):
-#        #list is channels
-#        for chn in list:
-#            if chn in self.flipped_topic_whitelist:
-#              self.flipped_topic_whitelist[chn].difference_update(set(['.*']))
-#            if chn in self.flipped_service_whitelist:
-#              self.flipped_service_whitelist[chn].difference_update(set(['.*']))
-#            if chn in self.flip_public_topics:
-#                self.flip_public_topics.remove(chn)
-#        return True, []
-#
-#    def allowInterfaceInFlipped(self,identifier,client,name):
-#        #print '  testing ' + identifier + ': ' + name + ' for ' + client
-#        if client in self.flip_public_topics:
-#          #print '    client in public list'
-#          return self.allowInterfaceInPublic(identifier,name)
-#
-#        if identifier == 'topic':
-#            if client not in self.flipped_topic_whitelist:
-#                return False
-#            whitelist = self.flipped_topic_whitelist[client]
-#            blacklist = self.public_topic_blacklist
-#        else:
-#            if client not in self.flipped_service_whitelist:
-#                return False
-#            whitelist = self.flipped_service_whitelist[client]
-#            blacklist = self.public_service_blacklist
-#        return self.allowInterface(name,whitelist,blacklist)
-#    def getFlippedClientList(self,identifier,name):
-#        list = self.hub.listPublicInterfaces()
-#        allowed_clients = []
-#        not_allowed_clients = []
-#        for chn in list:
-#            if self.allowInterfaceInFlipped(identifier,chn,name):
-#                allowed_clients.append(chn)
-#            else:
-#                not_allowed_clients.append(chn)
-#        return [allowed_clients, not_allowed_clients]
-<<<<<<< HEAD
-
-    # def advertiseConnection(self,connection):
-    #     '''
-    #     Adds a connection (topic/service/action) to the public interface.
-    #     
-    #     - adds to the public interface list
-    #     - adds to the hub so it can be pulled by remote gateways
-    #     
-    #     @param connection : tuple containing connection information
-    #     @type tuple
-    #     '''
-    #     if not self.is_connected:
-    #         rospy.logerr("Gateway : advertise connection call failed [no hub connection].")
-    #         return False
-    #     try:
-    #         if self.public_interface.add(connection):
-    #             #self.hub.advertise(connection)
-    #             pass
-    #     except Exception as e: 
-    #         rospy.logerr("Gateway : advertise connection call failed [%s]"%str(e))
-    #         return False
-    #     return True
-=======
-# 
-#     def makeAllPublic(self,list):
-#         print "Dumping all non-blacklisted interfaces"
-#         self.public_topic_whitelist.append('.*')
-#         self.public_service_whitelist.append('.*')
-#         return True, []
-# 
-#     def removeAllPublic(self,list):
-#         print "Resuming dump of explicitly whitelisted interfaces"
-#         self.public_topic_whitelist[:] = [x for x in self.public_topic_whitelist if x != '.*']
-#         self.public_service_whitelist[:] = [x for x in self.public_service_whitelist if x != '.*']
-#         return True, []
-# 
-#     def allowInterface(self,name,whitelist,blacklist):
-#         in_whitelist = False
-#         in_blacklist = False
-#         for x in whitelist:
-#             if re.match(x, name):
-#                 in_whitelist = True
-#                 break
-#         for x in blacklist:
-#             if re.match(x, name):
-#                 in_blacklist = True
-#                 break
-# 
-#         return in_whitelist and (not in_blacklist)
-# 
-#     def allowInterfaceInPublic(self,identifier,name):
-#         if identifier == 'topic':
-#             whitelist = self.public_topic_whitelist
-#             blacklist = self.public_topic_blacklist
-#         else:
-#             whitelist = self.public_service_whitelist
-#             blacklist = self.public_service_blacklist
-#         return self.allowInterface(name,whitelist,blacklist)
-
+    ##########################################################################
+    # Others - what are we using and what not?
+    ##########################################################################
+   
     def clearServer(self):
         self.hub.unregisterGateway()
         self.master.clear()
 
-    def processUpdate(self,cmd,provider,info):
-        '''
-          Used as a callback for incoming requests on redis pubsub channels.
-          It gets assigned to RedisManager.callback.
-        '''
-        if cmd == "flip":
-            self.pull(info)
-        elif cmd == "unflip":
-            self.unpull(info)
-        else:
-            rospy.logerr("Gateway : Received unknown command [%s] from [%s]"%(cmd,provider))
->>>>>>> a6a39e76
-
-    # def unadvertiseConnection(self,connection):
+    # def processUpdate(self,cmd,provider,info):
     #     '''
-    #     Removes a connection (topic/service/action) to the public interface.
-    #     
-    #     - remove the public interface list
-    #     - remove the connection from the hub, the hub announces the removal
-    #     
-    #     @param connection : tuple containing connection information
-    #     @type tuple
+    #       Used as a callback for incoming requests on redis pubsub channels.
+    #       It gets assigned to RedisManager.callback.
     #     '''
-    #     if not self.is_connected:
-    #         rospy.logerr("Gateway : advertise call failed [no hub connection].")
-    #         return False
-    #     try:
-    #         if self.public_interface.remove(connection):
-    #             #self.hub.unadvertise(connection)
-    #             pass
-    #     except Exception as e: 
-    #         rospy.logerr("Gateway : advertiseList call failed [%s]"%str(e))
-    #         return False
-    #     return True+    #     if cmd == "flip":
+    #         self.pull(info)
+    #     elif cmd == "unflip":
+    #         self.unpull(info)
+    #     else:
+    #         rospy.logerr("Gateway : Received unknown command [%s] from [%s]"%(cmd,provider))