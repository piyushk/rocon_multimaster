#!/usr/bin/env python
#       
# License: BSD
#   https://raw.github.com/robotics-in-concert/rocon_multimaster/master/multimaster_client/rocon_gateway/LICENSE 
#

import rospy
import threading
<<<<<<< HEAD
=======
import rosmaster
import rosnode
import rosgraph
>>>>>>> 948f68a8
from gateway_comms.msg import Connection

class WatcherThread(threading.Thread):
    '''
    '''
    
    def __init__(self,gateway):
        # init thread
        threading.Thread.__init__(self)
        self.gateway = gateway
        self.master = gateway.master
        self.cv = self.master.cv
        self.pubs = self.master.pubs_node
        self.public_interface = gateway.public_interface
    
<<<<<<< HEAD
=======
        # CURRENTLY DISABLED (work in progress)
        # dumped interface is a mapping of whitelist regex to actual topics as they
        # become available
        # self.dumped_interface = dict()
        # self.dumped_interface['topic'] = set()
        # self.dumped_interface['service'] = set()
        self.start()

>>>>>>> 948f68a8
    def run(self):
        while not rospy.is_shutdown():
            self.cv.acquire()

            if self.gateway.is_connected: 
                self._checkLocalConnections()
            self.cv.release()
            rospy.sleep(3.0)

<<<<<<< HEAD
    def pollServer(self):
        remotelist = self.gateway.getRemoteLists()

        for master in remotelist:
            print str(remotelist[master])

    def checkPublicInterfaces(self):
        pubs, subs, srvs = self.master.getSystemState() 
        self.update(Connection.PUBLISHER,pubs)
        self.update(Connection.SUBSCRIBER,subs)
        self.update(Connection.SERVICE,srvs)

    def update(self,identifier,list):
        # unadvertise from public interface if a topic disappears from the local master
        for string in self.public_interface.interface[identifier]:
            name, _, node_uri = string.split(",")
            still_exist = False
            try:
                llist = [x[1] for x in list if x[0] == name]
  
                # all nodes are gone.
                uris = [self.master.lookupNode(p) for p in llist[0]]
                still_exist = node_uri in uris
            except:
                still_exist = False
              
            # if it is not exist anymore, remove it from public interface
            if not still_exist:
                self.gateway.unadvertise([string])
=======
    def _checkLocalConnections(self):
        '''
          Checks the local master and collates a list of all
          current connections. We use this to check against all 
          our rules to determine whether any connections have
          become available or unavailable since the last lookup.
          
          @todo : prune pubs and subs and collate action client 
                  and server lists  
        '''
        publishers, subscribers, services = self.master.getSystemState()
        actions = [] # todo : create and prune pubs/subs
        _updateFlips(publishers, subscribers, services, actions)
>>>>>>> 948f68a8

    def _updateFlips(self, publishers, subscribers, services, actions):
        '''
          Process the list of local connections and check against 
          the current rules and patterns for flips. If a connection 
          has become (un)available take appropriate action.
          
          @param publishers, subscribers, services, actions
          @type list of ??? : 
        '''
        # 0) prune rules/patterns that apply to gateways no longer on the hub
        # 1) compare with currently flipped interfaces checking for one that has disappeared
        # 2) compare with non-active flip rules, flip if there's a hit
        pass
    
    def update(self, type, connections):
        # CURRENTLY DISABLED (work in progress)
        # unadvertise from public interface if a topic disappears from the local master
        # for string in self.public_interface.interface[identifier]:
        #     name, _, node_uri = string.split(",")
        #     still_exist = False
        #     try:
        #         llist = [x[1] for x in list if x[0] == name]
        #
        #         # all nodes are gone.
        #         uris = [self.master.lookupNode(p) for p in llist[0]]
        #         still_exist = node_uri in uris
        #     except:
        #         still_exist = False
        #       
        #     # if it is not exist anymore, remove it from public interface
        #     if not still_exist:
        #         self.gateway.unadvertise([string])
        #
        # # add/remove named interfaces to public list as necessary
        # for x in list:
        #     name = x[0]
        #     if self.gateway_sync.allowInterfaceInPublic(identifier, name):
        #         # check if any new publishers are available
        #         self.gateway_sync.addPublicInterfaceByName(identifier, name)
        #         self.dumped_interface[identifier].add(name)
        #     else:
        #         # this interface has been dumped in the past, and is no longer needed
        #         if name in self.dumped_interface[identifier]:
        #             self.gateway.removePublicInterfaceByName(identifier, name)
        #             self.dumped_interface[identifier].remove(name)
  
        # DJS: CURRENTLY DISABLED (work in progress)
        # add/remove named interfaces to flipped list as necessary
<<<<<<< HEAD
        for x in list:
            name = x[0]
            clients, non_clients = self.gateway.getFlippedClientList(identifier, name)
            self.gateway.addFlippedInterfaceByName(identifier,clients,name)
            self.gateway.removeFlippedInterfaceByName(identifier,non_clients,name)

        

"""
  polling thread should do...
  1. unregister the unavailable remote topics/services
  2. remove the unavailable topics/services from public list
"""
=======
        # for x in list:
        #     name = x[0]
        #     clients, non_clients = self.gateway.getFlippedClientList(identifier, name)
        #     self.gateway.addFlippedInterfaceByName(identifier,clients,name)
        #     self.gateway.removeFlippedInterfaceByName(identifier,non_clients,name)
        pass
>>>>>>> 948f68a8
<|MERGE_RESOLUTION|>--- conflicted
+++ resolved
@@ -6,12 +6,6 @@
 
 import rospy
 import threading
-<<<<<<< HEAD
-=======
-import rosmaster
-import rosnode
-import rosgraph
->>>>>>> 948f68a8
 from gateway_comms.msg import Connection
 
 class WatcherThread(threading.Thread):
@@ -27,17 +21,8 @@
         self.pubs = self.master.pubs_node
         self.public_interface = gateway.public_interface
     
-<<<<<<< HEAD
-=======
-        # CURRENTLY DISABLED (work in progress)
-        # dumped interface is a mapping of whitelist regex to actual topics as they
-        # become available
-        # self.dumped_interface = dict()
-        # self.dumped_interface['topic'] = set()
-        # self.dumped_interface['service'] = set()
         self.start()
 
->>>>>>> 948f68a8
     def run(self):
         while not rospy.is_shutdown():
             self.cv.acquire()
@@ -47,37 +32,6 @@
             self.cv.release()
             rospy.sleep(3.0)
 
-<<<<<<< HEAD
-    def pollServer(self):
-        remotelist = self.gateway.getRemoteLists()
-
-        for master in remotelist:
-            print str(remotelist[master])
-
-    def checkPublicInterfaces(self):
-        pubs, subs, srvs = self.master.getSystemState() 
-        self.update(Connection.PUBLISHER,pubs)
-        self.update(Connection.SUBSCRIBER,subs)
-        self.update(Connection.SERVICE,srvs)
-
-    def update(self,identifier,list):
-        # unadvertise from public interface if a topic disappears from the local master
-        for string in self.public_interface.interface[identifier]:
-            name, _, node_uri = string.split(",")
-            still_exist = False
-            try:
-                llist = [x[1] for x in list if x[0] == name]
-  
-                # all nodes are gone.
-                uris = [self.master.lookupNode(p) for p in llist[0]]
-                still_exist = node_uri in uris
-            except:
-                still_exist = False
-              
-            # if it is not exist anymore, remove it from public interface
-            if not still_exist:
-                self.gateway.unadvertise([string])
-=======
     def _checkLocalConnections(self):
         '''
           Checks the local master and collates a list of all
@@ -90,8 +44,8 @@
         '''
         publishers, subscribers, services = self.master.getSystemState()
         actions = [] # todo : create and prune pubs/subs
-        _updateFlips(publishers, subscribers, services, actions)
->>>>>>> 948f68a8
+        self._updatePublicInterface(publishers, subscribers, services, actions)
+        self._updateFlips(publishers, subscribers, services, actions)
 
     def _updateFlips(self, publishers, subscribers, services, actions):
         '''
@@ -141,25 +95,9 @@
   
         # DJS: CURRENTLY DISABLED (work in progress)
         # add/remove named interfaces to flipped list as necessary
-<<<<<<< HEAD
-        for x in list:
-            name = x[0]
-            clients, non_clients = self.gateway.getFlippedClientList(identifier, name)
-            self.gateway.addFlippedInterfaceByName(identifier,clients,name)
-            self.gateway.removeFlippedInterfaceByName(identifier,non_clients,name)
-
-        
-
-"""
-  polling thread should do...
-  1. unregister the unavailable remote topics/services
-  2. remove the unavailable topics/services from public list
-"""
-=======
         # for x in list:
         #     name = x[0]
         #     clients, non_clients = self.gateway.getFlippedClientList(identifier, name)
         #     self.gateway.addFlippedInterfaceByName(identifier,clients,name)
         #     self.gateway.removeFlippedInterfaceByName(identifier,non_clients,name)
-        pass
->>>>>>> 948f68a8
+        pass