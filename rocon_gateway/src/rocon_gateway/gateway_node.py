#!/usr/bin/env python
#
# License: BSD
#   https://raw.github.com/robotics-in-concert/rocon_multimaster/hydro-devel/rocon_gateway/LICENSE
#
##############################################################################
# Imports
##############################################################################

import rospy
import rocon_gateway
import uuid
import gateway_msgs.msg as gateway_msgs
import gateway_msgs.srv as gateway_srvs
import std_msgs.msg as std_msgs
from urlparse import urlparse
import rocon_hub_client

# Local imports
import gateway
import hub_manager

##############################################################################
# Gateway Configuration and Main Loop Class
##############################################################################


class GatewayNode():
    '''
      Currently this just provides getup and go for the gateway.
    '''
    ##########################################################################
    # Init & Shutdown
    ##########################################################################

    def __init__(self):
        self._param = rocon_gateway.setup_ros_parameters()
        if self._param['disable_uuids']:
            self._unique_name = self._param['name']
            rospy.logwarn("Gateway : uuid's disabled, using possibly non-unique name [%s]" % self._unique_name)
        else:  # append a unique hex string
            key = uuid.uuid4()  # random 16 byte string, alternatively uuid.getnode() returns a hash based on the mac address, uuid.uid1() based on localhost and time
            self._unique_name = self._param['name'] + key.hex
            rospy.loginfo("Gateway : generated unique hash name [%s]" % self._unique_name)
        self._hub_manager = hub_manager.HubManager(
                             hub_whitelist=self._param['hub_whitelist'],
                             hub_blacklist=self._param['hub_blacklist']
                             )
        # Be careful of the construction sequence here, parts depend on others.
        self._gateway_publishers = self._setup_ros_publishers()
        self._gateway = gateway.Gateway(self._hub_manager, self._param, self._unique_name, self._publish_gateway_info)  # self._publish_gateway_info needs self._gateway_publishers
        self._gateway_services = self._setup_ros_services()  # Needs self._gateway
        self._gateway_subscribers = self._setup_ros_subscribers()  # Needs self._gateway
        direct_hub_uri_list = [self._param['hub_uri']] if self._param['hub_uri'] != '' else []
        self._hub_discovery_thread = rocon_hub_client.HubDiscovery(self._register_gateway, direct_hub_uri_list, self._param['disable_zeroconf'])

        # aliases
        self.spin = self._gateway.spin

    def shutdown(self):
        '''
          Clears this gateway's information from the redis server.
        '''
        rospy.loginfo("Gateway : shutting down.")
        try:
            self._gateway.shutdown()
            self._hub_manager.shutdown()
            self._hub_discovery_thread.shutdown()
        except Exception as e:
            rospy.logerr("Gateway : unknown error on shutdown [%s][%s]" % (str(e), type(e)))
            raise

    ##########################################################################
    # Hub Discovery & Connection
    ##########################################################################

    def _register_gateway(self, ip, port):
        '''
          Called when either the hub discovery module finds a hub
          or a request to connect via ros service is made.

          It starts the actual redis connection with the hub and also
          registers the appropriate information about the gateway on
          the hub.

          Note, the return type is only really used by the service callback
          (ros_service_connect_hub).

          @return error code and message
          @rtype gateway_msgs.ErrorCodes, string

          @sa hub_discovery.HubDiscovery
        '''
        existing_advertisements = self._gateway.public_interface.getConnections()
        hub, error_code, error_code_str = \
                self._hub_manager.connect_to_hub(
                    ip,  # Hub Details
                    port,
                    self._param['firewall'],  # Gateway Details
                    self._unique_name,
                    self._gateway.remote_gateway_request_callbacks,
                    self._gateway.disengage_hub,
                    self._gateway.ip,
                    existing_advertisements
                    )
        if hub:
<<<<<<< HEAD
=======
            hub.register_gateway(self._param['firewall'],
                                 self._unique_name,
                                 self._gateway.remote_gateway_request_callbacks,
                                 self._disengage_hub,  # hub connection lost hook
                                 self._gateway.ip
                                 )
>>>>>>> 925bacc8
            rospy.loginfo("Gateway : registering on the hub [%s]" % hub.name)
            self._publish_gateway_info()
        else:
            rospy.logwarn("Gateway : failed to register gateway with the hub [%s]" % error_code_str)
        return error_code, error_code_str

    def _disengage_hub(self, hub):
        '''
          Called whenever gateway_hub detects the connection to the hub has been
          lost.

          This function informs the hub discovery thread that the hub was lost,
          which allows the hub_discovery thread to start looking for the hub.

          @param hub: hub to be disengaged
          @type GatewayHub
        '''

        self._hub_discovery_thread.disengage_hub(hub)
        self._gateway.disengage_hub(hub)

    ##########################################################################
    # Ros Pubs, Subs and Services
    ##########################################################################

    def _setup_ros_services(self):
        gateway_services = {}
        gateway_services['connect_hub']         = rospy.Service('~connect_hub',         gateway_srvs.ConnectHub,       self.ros_service_connect_hub) #@IgnorePep8
        gateway_services['remote_gateway_info'] = rospy.Service('~remote_gateway_info', gateway_srvs.RemoteGatewayInfo,self.ros_service_remote_gateway_info) #@IgnorePep8
        gateway_services['advertise']           = rospy.Service('~advertise',           gateway_srvs.Advertise,        self._gateway.ros_service_advertise) #@IgnorePep8
        gateway_services['advertise_all']       = rospy.Service('~advertise_all',       gateway_srvs.AdvertiseAll,     self._gateway.ros_service_advertise_all) #@IgnorePep8
        gateway_services['flip']                = rospy.Service('~flip',                gateway_srvs.Remote,           self._gateway.ros_service_flip) #@IgnorePep8
        gateway_services['flip_all']            = rospy.Service('~flip_all',            gateway_srvs.RemoteAll,        self._gateway.ros_service_flip_all) #@IgnorePep8
        gateway_services['pull']                = rospy.Service('~pull',                gateway_srvs.Remote,           self._gateway.ros_service_pull) #@IgnorePep8
        gateway_services['pull_all']            = rospy.Service('~pull_all',            gateway_srvs.RemoteAll,        self._gateway.ros_service_pull_all) #@IgnorePep8
        gateway_services['set_watcher_period']  = rospy.Service('~set_watcher_period',  gateway_srvs.SetWatcherPeriod, self._gateway.ros_service_set_watcher_period) #@IgnorePep8
        return gateway_services

    def _setup_ros_publishers(self):
        gateway_publishers = {}
        gateway_publishers['gateway_info'] = rospy.Publisher('~gateway_info', gateway_msgs.GatewayInfo, latch=True)
        return gateway_publishers

    def _setup_ros_subscribers(self):
        gateway_subscribers = {}
        gateway_subscribers['force_update'] = rospy.Subscriber('~force_update', std_msgs.Empty, self._gateway.ros_subscriber_force_update)
        return gateway_subscribers

    ##########################################################################
    # Ros Service Callbacks
    ##########################################################################

    def ros_service_connect_hub(self, request):
        '''
          Handle incoming requests to connect directly to a gateway hub.

          Requests are of the form of a uri (hostname:port pair) pointing to
          the gateway hub.
        '''
        response = gateway_srvs.ConnectHubResponse()
        o = urlparse(request.uri)
        response.result, response.error_message = self._register_gateway(o.hostname, o.port)
        # Some ros logging
        if response.result == gateway_msgs.ErrorCodes.SUCCESS:
            rospy.loginfo("Gateway : made direct connection to hub [%s]" % request.uri)
        return response

    def _publish_gateway_info(self):
        gateway_info = gateway_msgs.GatewayInfo()
        gateway_info.name = self._unique_name
        gateway_info.ip = self._gateway.ip
        gateway_info.connected = self._gateway.is_connected()
        gateway_info.hub_names = []
        gateway_info.hub_uris = []
        for hub in self._hub_manager.hubs:
            gateway_info.hub_names.append(hub.name)
            gateway_info.hub_uris.append(hub.uri)
        gateway_info.firewall = self._param['firewall']
        gateway_info.flipped_connections = self._gateway.flipped_interface.get_flipped_connections()
        gateway_info.flipped_in_connections = self._gateway.flipped_interface.getLocalRegistrations()
        gateway_info.flip_watchlist = self._gateway.flipped_interface.getWatchlist()
        gateway_info.pulled_connections = self._gateway.pulled_interface.getLocalRegistrations()
        gateway_info.pull_watchlist = self._gateway.pulled_interface.getWatchlist()
        gateway_info.public_watchlist = self._gateway.public_interface.getWatchlist()
        gateway_info.public_interface = self._gateway.public_interface.getInterface()
        self._gateway_publishers['gateway_info'].publish(gateway_info)

    def ros_service_remote_gateway_info(self, request):
        response = gateway_srvs.RemoteGatewayInfoResponse()
        requested_gateways = request.gateways if request.gateways else self._hub_manager.list_remote_gateway_names()
        for gateway in list(set(requested_gateways)):
            remote_gateway_info = self._hub_manager.remote_gateway_info(gateway)
            if remote_gateway_info:
                response.gateways.append(remote_gateway_info)
            else:
                rospy.logwarn("Gateway : requested gateway info for unavailable gateway [%s]" % gateway)
        return response<|MERGE_RESOLUTION|>--- conflicted
+++ resolved
@@ -99,20 +99,11 @@
                     self._param['firewall'],  # Gateway Details
                     self._unique_name,
                     self._gateway.remote_gateway_request_callbacks,
-                    self._gateway.disengage_hub,
+                    self._disengage_hub,
                     self._gateway.ip,
                     existing_advertisements
                     )
         if hub:
-<<<<<<< HEAD
-=======
-            hub.register_gateway(self._param['firewall'],
-                                 self._unique_name,
-                                 self._gateway.remote_gateway_request_callbacks,
-                                 self._disengage_hub,  # hub connection lost hook
-                                 self._gateway.ip
-                                 )
->>>>>>> 925bacc8
             rospy.loginfo("Gateway : registering on the hub [%s]" % hub.name)
             self._publish_gateway_info()
         else:
